--- conflicted
+++ resolved
@@ -25,13 +25,8 @@
         yield (tmplt_adj.T, world_adj.T)
 
 
-<<<<<<< HEAD
-def edgewise_local_cost(smp):
-    """Compute the amount of edge disagreements a node has in its neighborhood.
-=======
-def edgewise(smp, changed_cands=None):
-    """Bound local assignment costs by edge disagreements between candidates.
->>>>>>> cc5f6128
+def edgewise_local_costs(smp, changed_cands=None):
+    """Compute edge disagreements between candidates.
 
     Computes a lower bound on the local cost of assignment by iterating
     over template edges and comparing candidates for the endpoints.
@@ -53,14 +48,11 @@
     new_local_costs = np.zeros(smp.shape)
 
     for src_idx, dst_idx in smp.tmplt.nbr_idx_pairs:
-<<<<<<< HEAD
-=======
         if changed_cands is not None:
             # If neither the source nor destination has changed, there is no
             # point in filtering on this pair of nodes
             if not (changed_cands[src_idx] or changed_cands[dst_idx]):
                 continue
->>>>>>> cc5f6128
 
         # get indicators of candidate nodes in the world adjacency matrices
         candidates = smp.candidates()
@@ -115,10 +107,13 @@
             dst_least_cost = np.array(dst_least_cost).flatten()
             new_local_costs[dst_idx][dst_is_cand] += dst_least_cost
 
-<<<<<<< HEAD
+    # Add back in the costs that didn't change and weren't reevaluated
+    if changed_cands is not None:
+        new_local_costs[changed_cands] = smp.local_costs[changed_cands]
+
     return new_local_costs
 
-def edgewise(smp):
+def edgewise(smp, changed_cands=None):
     """Bound local assignment costs by edge disagreements between candidates.
 
     Parameters
@@ -126,10 +121,4 @@
     smp : MatchingProblem
         A subgraph matching problem on which to compute edgewise cost bounds.
     """
-    smp.local_costs = edgewise_local_cost(smp)
-=======
-    # Add back in the costs that didn't change and weren't reevaluated
-    if changed_cands is not None:
-        new_local_costs[changed_cands] = smp.local_costs[changed_cands]
-    smp.local_costs = new_local_costs
->>>>>>> cc5f6128
+    smp.local_costs = edgewise_local_costs(smp, changed_cands)