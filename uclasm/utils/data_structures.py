"""
Filtering algorithms expect data to come in the form of Graph objects
"""

from .equivalence.partition_sparse import bfs_partition_graph
from .misc import index_map
import scipy.sparse as sparse
import numpy as np

class Graph:
    def __init__(self, nodes, channels, adjs, labels=None):
        self.nodes = np.array(nodes)
        self.n_nodes = len(nodes)
        self.node_idxs = index_map(self.nodes)
        self.ch_to_adj = {ch: adj for ch, adj in zip(channels, adjs)}
        self.channels = channels
        self.adjs = adjs

        if labels is None:
            labels = [None]*len(nodes)
        self.labels = np.array(labels)


        self._composite_adj = None
        self._sym_composite_adj = None
        self._is_nbr = None
        self._eq_classes = None

    @property
    def composite_adj(self):
        if self._composite_adj is None:
            self._composite_adj = sum(self.ch_to_adj.values())

        return self._composite_adj

    @property
    def sym_composite_adj(self):
        if self._sym_composite_adj is None:
            self._sym_composite_adj = self.composite_adj + self.composite_adj.T

        return self._sym_composite_adj

    @property
    def is_nbr(self):
        if self._is_nbr is None:
            self._is_nbr = self.sym_composite_adj > 0

        return self._is_nbr

    @property
    def nbr_idx_pairs(self):
        """
        Returns a 2d array with 2 columns. Each row contains the node idxs of
        a pair of neighbors in the graph. Each pair is only returned once, so
        for example only one of (0,3) and (3,0) could appear as rows.
        """
        return np.argwhere(sparse.tril(self.is_nbr))

    @property
    def out_degree(self):
        if self.out_degree_array is not None:
            return self.out_degree_array
        else:
            self.out_degree_array = {ch: self.ch_to_adj[ch].sum(axis=1)
                                     for ch in self.channels}
            return self.out_degree_array

    @property
    def in_degree(self):
        if self.in_degree_array is not None:
            return self.in_degree_array
        else:
            self.in_degree_array = {ch: self.ch_to_adj[ch].sum(axis=0)
                                     for ch in self.channels}
            return self.in_degree_array

    @property
    def degree(self):
        if self.degree_array is not None:
            return self.degree_array
        else:
            self.degree_array = {channel: self.in_degree[channel] 
                                          + self.out_degree[channel]
                                 for channel in self.channels}
            return self.degree_array

    @property
    def neighbors(self):
        if self.neighbors_list:
            return self.neighbors_list
        else:
            self.compute_neighbors()
        return self.neighbors_list

    def compute_neighbors(self):
        for i in range(self.n_nodes):
            # We grab first element since nonzero returns a tuple of 1 element
            if sparse.issparse(self.sym_composite_adj):
                self.neighbors_list.append(self.sym_composite_adj[i].nonzero()[1])
            else:
                self.neighbors_list.append(self.sym_composite_adj[i].nonzero()[0])

    @property
    def eq_classes(self):
        """
        Return the Equivalence object associated with the graph.
        """
        if self._eq_classes is None:
            self._eq_classes = bfs_partition_graph(self.ch_to_adj)
        return self._eq_classes

    def subgraph(self, node_idxs):
        """
        Returns the subgraph induced by candidates
        """

        # throw out nodes not belonging to the desired subgraph
        nodes = self.nodes[node_idxs]
        labels = self.labels[node_idxs]
        adjs = [adj[node_idxs, :][:, node_idxs] for adj in self.adjs]

        # Return a new graph object for the induced subgraph
        return Graph(nodes, self.channels, adjs, labels=labels)

    def sparsify(self):
        """
        Converts the stored adjacency matrices into sparse matrices in the
        csr_matrix format
        """
        if self.is_sparse:
            return
        self._is_nbr = sparse.csr_matrix(self.is_nbr)
        self._sym_composite_adj = sparse.csr_matrix(self.sym_composite_adj)
        self._composite_adj = sparse.csr_matrix(self.composite_adj)
        for ch, adj in self.ch_to_adj.items():
            self.ch_to_adj[ch] = sparse.csr_matrix(adj)
        self.is_sparse = True

    def densify(self):
        """
        Converts the stored adjacency matrices into standard arrays.
        This only affects the matrices in self.ch_to_adj, not any other
        possible sparse representations of data.

        This will cause an error if the matrices are already dense.
        """
        if not self.is_sparse:
            return
        self._is_nbr = self.is_nbr.A
        self._sym_composite_adj = self.sym_composite_adj.A
        self._composite_adj = self.composite_adj.A
        for ch, adj in self.ch_to_adj.items():
            self.ch_to_adj[ch] = adj.A
        self.is_sparse = False

    def copy(self):
        """
        The only thing this bothers to copy is the adjacency matrices
        """
        return Graph(self.nodes, self.channels,
                     [adj.copy() for adj in self.adjs],
                     labels=self.labels)

<<<<<<< HEAD
    def get_node_cover(self):
        """
        get a reasonably small set of nodes which, if removed, would cause
        all of the remaining nodes to become disconnected
        """

        cover = []

        # Initially there are no nodes in the cover. 
        # We add them one by one below.
        uncovered = np.ones(self.n_nodes, dtype=np.bool_)

        # Until the cover disconnects the self, add a node to the cover
        while self.is_nbr[uncovered, :][:, uncovered].count_nonzero():

            # Add the uncovered node with the most neighbors
            nbr_counts = np.sum(self.is_nbr[uncovered, :][:, uncovered], axis=0)

            imax = np.argmax(nbr_counts)
            node = self.nodes[uncovered][imax]

            cover.append(self.node_idxs[node])
            uncovered[uncovered] = ~one_hot(imax, np.sum(uncovered))

        return np.array(cover)

    def to_simple_graph(self):
        """
        This will construct a simple directed graph by replacing any multichannel 
        multiedges with a single node which connects to both incident nodes
        with a label indicating number of edges in each channel.

        Returns:
            Graph: The constructed simple graph
        """
        
=======
    def write_to_file(self, filename):
        """
        Writes the graph out in the following format:

        <Graph Name>
        <# Nodes>
        <# Channels>
        <Channel1>
        <# Edges in Channel1>
        <From1> <To1> <Count1>
        ...
        <FromN> <ToN> <CountN>
        <Channel2>
        <# Edges in Channel1>
        ...

        where <Fromi>, <Toi> <Counti> are the index of the source node,
        the index of the destination node, and the count of edges for the
        i-th edge in a given channel.
        """
        with open(filename, 'w') as f:
            f.write('{}\n'.format(self.name))
            f.write('{}\n'.format(self.n_nodes))
            f.write('{}\n'.format(len(list(self.channels))))
            for channel in self.channels:
                f.write('{}\n'.format(channel))
                f.write('{}\n'.format(self.get_n_edges()[channel]))
                for _, fro, to, count in self.edge_iterator(channel):
                    f.write('{} {} {}\n'.format(fro, to, count))

    def channel_to_networkx_graph(self, channel):
        """
        Convert the given channel into a networkx MultiDiGraph.
        """
        return nx.from_scipy_sparse_matrix(self.ch_to_adj[channel], parallel_edges=True)

    def to_networkx_graph(self):
        """
        Return a dictionary mapping channels to networkx MultiDiGraphs.
        """
        return {channel: self.channel_to_networkx_graph(channel) for channel in self.channels}

    def to_networkx_composite_graph(self):
        """
        Return a networkx-style MultiDiGraph from the sum of the adjacency
        matrices
        """
        comp_matrix = sum(self.ch_to_adj.values())
        return nx.from_scipy_sparse_matrix(comp_matrix, parallel_edges=True,
                                           create_using=nx.MultiDiGraph)

    def plot_equivalence_classes(self, equivalence, axis=None, **kwargs):
        """
        Plot the graph with the nodes of the same equivalence class colored
        the same. This will plot the composite graph for ease of visualization.
        This can handle at most 8 equivalence classes.

        Args:
            equivalence (Equivalence): An equivalence structure on the graph.
                The elements should be numbers corresponding to indices of
                the graph vertices
            axis (plt.Axis): Optionally, an axis to plot to
        Returns:
            The axis on which the graph is plotted
        """

        # This map has 8 different colors.
        cmap = plt.get_cmap('Set1')
        # We use the color gray for any trivial equivalence class.
        GRAY_INDEX = 8

        color_map = [""] * self.n_nodes
        count = 0
        classes = equivalence.classes()
        for eq_class in classes.values():
            if len(eq_class) == 1:
                for elem in eq_class:
                    color_map[elem] = cmap.colors[GRAY_INDEX]
            else:
                for elem in eq_class:
                    color_map[elem] = cmap.colors[count]
                count += 1
        
        comp_graph = self.to_networkx_composite_graph()
        layout = nx.kamada_kawai_layout(comp_graph)
        
        if axis is None:
            fig, axis = plt.subplots()
        
        nx.draw(comp_graph, pos=layout, ax=axis, node_color=color_map,
                **kwargs)
        
        return axis

    def threshold(self, graph):
        """
        This function should threshold the max number of edges in this graph
        by the maximal number of edges in the passed in graph in each channel
        """
        for channel in self.channels:
            adj_mat = self.ch_to_adj[channel]
            graph_max = graph.ch_to_adj[channel].max()
            adj_mat.data = np.minimum(adj_mat.data, graph_max)


def read_from_file(filename):
    """
    Reads in a multichannel graph from a file in the format specified in
    write_to_file.
    """
    with open(filename) as f:

        def getline():
            while True:
                line = f.readline()
                (line, *comment) = line.split('#')
                line = line.rstrip()
                if line:
                    return line

        name =  getline().rstrip()
        n_nodes = int(getline())
        n_channels = int(getline())
        channels = []
        adjs = []
        for i in range(n_channels):
            adj_mat = np.zeros((n_nodes, n_nodes))
            channel_name = getline().rstrip()
            channel_size = int(getline())
            seen = 0
            while seen < channel_size:
                line = getline()

                fro, to, count = list(map(int, line.split()))
                adj_mat[fro,to] = count
                seen += count
            channels.append(channel_name)
            adjs.append(sparse.csr_matrix(adj_mat))

        nodes = list(range(n_nodes))
        return Graph(nodes, channels, adjs, name=name)
>>>>>>> b1e1d780
<|MERGE_RESOLUTION|>--- conflicted
+++ resolved
@@ -161,7 +161,6 @@
                      [adj.copy() for adj in self.adjs],
                      labels=self.labels)
 
-<<<<<<< HEAD
     def get_node_cover(self):
         """
         get a reasonably small set of nodes which, if removed, would cause
@@ -198,7 +197,6 @@
             Graph: The constructed simple graph
         """
         
-=======
     def write_to_file(self, filename):
         """
         Writes the graph out in the following format:
@@ -249,6 +247,22 @@
         comp_matrix = sum(self.ch_to_adj.values())
         return nx.from_scipy_sparse_matrix(comp_matrix, parallel_edges=True,
                                            create_using=nx.MultiDiGraph)
+
+    def plot_composite_graph(self, axis=None, **kwargs):
+        """
+        Plot the graph onto the given axis. This will plot the composite graph.
+        """
+        comp_graph = self.to_networkx_composite_graph()
+        layout = nx.kamada_kawai_layout(comp_graph)
+        
+        if axis is None:
+            fig, axis = plt.subplots()
+        
+        nx.draw(comp_graph, pos=layout, ax=axis, node_color=color_map,
+                **kwargs)
+        
+        return axis
+
 
     def plot_equivalence_classes(self, equivalence, axis=None, **kwargs):
         """
@@ -339,5 +353,4 @@
             adjs.append(sparse.csr_matrix(adj_mat))
 
         nodes = list(range(n_nodes))
-        return Graph(nodes, channels, adjs, name=name)
->>>>>>> b1e1d780
+        return Graph(nodes, channels, adjs, name=name)